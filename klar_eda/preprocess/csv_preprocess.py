--- conflicted
+++ resolved
@@ -1,196 +1,182 @@
-# get mean, median, mode, null
-# https://scikit-learn.org/stable/modules/preprocessing.html
-import pandas as pd
-import numpy as np
-from .constants import VIZ_ROOT, NUNIQUE_THRESHOLD
-from sklearn.preprocessing import OneHotEncoder
-from scipy import stats
-from sklearn import preprocessing
-import datetime
-import dateutil.parser
-
-
-class CSVPreProcess:
-
-    def __init__(self, input, target_col = None, index_column = None, exclude_columns = []):
-        if type(input)==str:
-            self.df = pd.read_csv(input, index_col = index_column)
-        else:
-            self.df = input
-        self.df.drop(exclude_columns,inplace=True)
-        self.col_names = list(self.df.columns)
-        self.target_column = self.col_names[-1] if target_col == None else target_col
-        self.df.dropna(subset=[self.target_column], inplace=True)
-        self.num_cols = len(self.col_names)
-        self.output_format = 'png'
-        self.categorical_data_types = ['object','str']
-        self.categorical_column_list = []
-        self.populate_categorical_column_list()
-        self.numerical_column_list = list(self.get_filtered_dataframe(include_type=np.number))
-        temp_col_list = [num_col for num_col in self.numerical_column_list if self.df[num_col].nunique() < NUNIQUE_THRESHOLD]
-        self.continuous_column_list = [x for x in self.numerical_column_list if x not in temp_col_list]
-        self.non_continuous_col_list = self.categorical_column_list + temp_col_list
-        self.converted_date = ''
-
-    def get_filtered_dataframe(self, include_type = [], exclude_type = []):
-
-        if include_type or exclude_type:
-            return self.df.select_dtypes(include = include_type, exclude = exclude_type)
-        else:
-            return self.df
-
-    def populate_categorical_column_list(self):
-
-        df = self.get_filtered_dataframe(exclude_type=np.number)
-        if not self.categorical_column_list:
-            for column in df:
-                if df[column].nunique() <= NUNIQUE_THRESHOLD:
-                    self.categorical_column_list.append(column)
-
-    def encode_categorical_target(self):
-        if self.target_column in self.categorical_column_list:
-            le = preprocessing.LabelEncoder()
-            y = self.df[self.target_column]
-            le.fit(y)
-            self.df[self.target_column] = le.fit_transform(y)
-
-
-    def fill_numerical_na(self, ret = False):
-
-        columns = self.df.columns[self.df.isna().any()].tolist()
-        for col in self.continuous_column_list:
-            try:
-                if col in columns:
-                    x = y = self.df[col]
-                    x = x.fillna(self.df[col].mean())
-                    mean_corr = x.corr(self.df[self.target_column])
-                    y = y.fillna(self.df[col].median())
-                    median_corr = y.corr(self.df[self.target_column])
-                    if(abs(mean_corr) > abs(median_corr)):
-                        self.df[col] = x
-                    else:
-                        self.df[col] = y
-            except Exception as e:
-                pass
-            if ret == True:
-                return self.df
-
-    def fill_categorical_na(self, ret = False):
-        self.df = self.df.fillna("Unknown")
-        if ret == True:
-            return self.df
-
-    def normalize_numerical(self):
-        for col in self.numerical_column_list:
-            if col != self.target_column:
-                self.df[col]=(self.df[col]-self.df[col].min())/(self.df[col].max()-self.df[col].min())
-<<<<<<< HEAD
-    def standardize(self):
-    
-        ### Data use cases for Standardization: ###
-
-        # It makes the data with unit variance and zero mean. 
-        # This will be used when the features have different scales , for example if there are two features salary and age , Obviously age will be from 1-100 and salary can be substantially higher than age values. So if we fit the model directly the salary feature will have a larger impact on predicting the target variable. But it may not be the case.
-        # So It's necessary to standardise the data.  
-        # We should do standardization in case of algorithms where Gradient descent is used for optimizations, for achieving the minima faster. 
-        # Standardisation is also called z-score normalisation.
-
-=======
-    def z_score_normalization(self):
-        """ It makes the data with unit variance and zero mean.
-        Converts x to x' where,
-        x' = (x - mean(x))/standard_deviation(x) """
->>>>>>> b7c78003
-        for i in df.columns:
-            self.df[i] = (self.df[i] - self.df[i].mean())/self.df[i].std() # Standardise the data z = (x - mean)/ (standard deviation)
-
-    def mean_normalization(self):
-        """ converts x to x' where,
-        x' = (x - mean(x))/(max(x) - min(x))
-        """
-        for col in df.columns:
-            self.df[i] = (self.df[i] - self.df[i].mean())/(self.df[i].max() - self.df[i].min())
-
-    def encode_categorical(self):
-        enc = OneHotEncoder(handle_unknown='ignore')
-        self.df.reset_index(drop=True, inplace=True)
-        for col in self.categorical_column_list:
-            if col != self.target_column:
-                enc_df = pd.DataFrame(enc.fit_transform(self.df[[col]]).toarray())
-                enc_df = enc_df.set_axis(enc.get_feature_names(), axis=1, inplace=False)
-                del self.df[col]
-                self.df = pd.concat([self.df,enc_df], axis = 1)#.reset_index()
-        self.df.reset_index(drop=True, inplace=True)
-
-
-    def remove_outliers(self, ret = False):
-        df = self.df[self.continuous_column_list]
-        del_list = self.continuous_column_list
-        self.df = self.df.drop(columns = del_list)
-        # print(self.df.columns)
-        z_scores = stats.zscore(df)
-        abs_z_scores = np.abs(z_scores)
-        filtered_entries = (abs_z_scores < 3).all(axis=1)
-        df = df[filtered_entries]
-        self.df = pd.concat([self.df,df], axis = 1, join='inner')#.reset_index()
-        if(ret == True):
-            return self.df
-
-    def remove_non_contributing_features(self):
-
-        cor = self.df.corr()
-        del_list = []
-        # Remove related columns
-        for col1 in self.continuous_column_list:
-            for col2 in self.continuous_column_list:
-                if col1 != self.target_column and col2 != self.target_column and col1 != col2:
-                    cor12 = abs(cor[col1][col2])
-                    if(cor12 > 0.85):
-                        if(cor[col1][self.target_column] > cor[col2][self.target_column]):
-                            del_list.append(col2)
-                        else:
-                            del_list.append(col1)
-        self.df = self.df.drop(columns = del_list, axis = 1)
-        # Removing unrelated columns
-        del_list = []
-        for col in self.continuous_column_list:
-            if(abs(cor[col][self.target_column]) < 0.1 and col in list(self.df.columns)):
-                del_list.append(col)
-        self.df = self.df.drop(columns = del_list, axis = 1)
-        self.df.to_csv('Preprocess_file.csv')
-
-    def convert_date_format(self, input_date, output_date_format = 'DD/MM/YYYY'):
-        """
-        Purpose:
-        ---
-        Converts the input date into any specified format
-
-        Input Arguments:
-        ---
-        `input_date` : str
-
-        `output_date_format` : str
-
-        Returns:
-        ---
-        `converted_date` : str
-        
-        Example call:
-        ---
-        convert_date_format('2021/28/02', 'YYYY-MM-DD')
-        """
-        output_date_formats = { 'DD/MM/YYYY' : '%d/%m/%Y', 'YYYY/DD/MM': '%Y/%d/%m', 'MM/DD/YYYY': '%m/%d/%Y',       \
-                                'YYYY/MM/DD' : '%Y/%m/%d', 'DD-MM-YYYY': '%d-%m-%Y', 'YYYY-DD-MM': '%Y-%d-%m',       \
-                                'MM-DD-YYYY' : '%m-%d-%Y', 'YYYY-MM-DD': '%Y-%m-%d'}
-        
-        
-        parsed_date = dateutil.parser.parse(input_date, dayfirst=True)
-        self.converted_date = parsed_date.strftime(output_date_formats[output_date_format])
-<<<<<<< HEAD
-        return self.converted_date
-
-=======
-        return self.converted_date
-
-
->>>>>>> b7c78003
+# get mean, median, mode, null
+# https://scikit-learn.org/stable/modules/preprocessing.html
+import pandas as pd
+import numpy as np
+from .constants import VIZ_ROOT, NUNIQUE_THRESHOLD
+from sklearn.preprocessing import OneHotEncoder
+from scipy import stats
+from sklearn import preprocessing
+import datetime
+import dateutil.parser
+
+
+class CSVPreProcess:
+
+    def __init__(self, input, target_col = None, index_column = None, exclude_columns = []):
+        if type(input)==str:
+            self.df = pd.read_csv(input, index_col = index_column)
+        else:
+            self.df = input
+        self.df.drop(exclude_columns,inplace=True)
+        self.col_names = list(self.df.columns)
+        self.target_column = self.col_names[-1] if target_col == None else target_col
+        self.df.dropna(subset=[self.target_column], inplace=True)
+        self.num_cols = len(self.col_names)
+        self.output_format = 'png'
+        self.categorical_data_types = ['object','str']
+        self.categorical_column_list = []
+        self.populate_categorical_column_list()
+        self.numerical_column_list = list(self.get_filtered_dataframe(include_type=np.number))
+        temp_col_list = [num_col for num_col in self.numerical_column_list if self.df[num_col].nunique() < NUNIQUE_THRESHOLD]
+        self.continuous_column_list = [x for x in self.numerical_column_list if x not in temp_col_list]
+        self.non_continuous_col_list = self.categorical_column_list + temp_col_list
+        self.converted_date = ''
+
+    def get_filtered_dataframe(self, include_type = [], exclude_type = []):
+
+        if include_type or exclude_type:
+            return self.df.select_dtypes(include = include_type, exclude = exclude_type)
+        else:
+            return self.df
+
+    def populate_categorical_column_list(self):
+
+        df = self.get_filtered_dataframe(exclude_type=np.number)
+        if not self.categorical_column_list:
+            for column in df:
+                if df[column].nunique() <= NUNIQUE_THRESHOLD:
+                    self.categorical_column_list.append(column)
+
+    def encode_categorical_target(self):
+        if self.target_column in self.categorical_column_list:
+            le = preprocessing.LabelEncoder()
+            y = self.df[self.target_column]
+            le.fit(y)
+            self.df[self.target_column] = le.fit_transform(y)
+
+
+    def fill_numerical_na(self, ret = False):
+
+        columns = self.df.columns[self.df.isna().any()].tolist()
+        for col in self.continuous_column_list:
+            try:
+                if col in columns:
+                    x = y = self.df[col]
+                    x = x.fillna(self.df[col].mean())
+                    mean_corr = x.corr(self.df[self.target_column])
+                    y = y.fillna(self.df[col].median())
+                    median_corr = y.corr(self.df[self.target_column])
+                    if(abs(mean_corr) > abs(median_corr)):
+                        self.df[col] = x
+                    else:
+                        self.df[col] = y
+            except Exception as e:
+                pass
+            if ret == True:
+                return self.df
+
+    def fill_categorical_na(self, ret = False):
+        self.df = self.df.fillna("Unknown")
+        if ret == True:
+            return self.df
+
+    def normalize_numerical(self):
+        for col in self.numerical_column_list:
+            if col != self.target_column:
+                self.df[col]=(self.df[col]-self.df[col].min())/(self.df[col].max()-self.df[col].min())
+    def standardize(self):
+        
+        ### Data use cases for Standardization: ###
+
+        # It makes the data with unit variance and zero mean. 
+        # This will be used when the features have different scales , for example if there are two features salary and age , Obviously age will be from 1-100 and salary can be substantially higher than age values. So if we fit the model directly the salary feature will have a larger impact on predicting the target variable. But it may not be the case.
+        # So It's necessary to standardise the data.  
+        # We should do standardization in case of algorithms where Gradient descent is used for optimizations, for achieving the minima faster. 
+        # Standardisation is also called z-score normalisation.
+
+        for i in df.columns:
+            self.df[i] = (self.df[i] - self.df[i].mean())/self.df[i].std() # Standardise the data z = (x - mean)/ (standard deviation)
+
+    def mean_normalization(self):
+        """ converts x to x' where,
+        x' = (x - mean(x))/(max(x) - min(x))
+        """
+        for col in df.columns:
+            self.df[i] = (self.df[i] - self.df[i].mean())/(self.df[i].max() - self.df[i].min())
+
+    def encode_categorical(self):
+        enc = OneHotEncoder(handle_unknown='ignore')
+        self.df.reset_index(drop=True, inplace=True)
+        for col in self.categorical_column_list:
+            if col != self.target_column:
+                enc_df = pd.DataFrame(enc.fit_transform(self.df[[col]]).toarray())
+                enc_df = enc_df.set_axis(enc.get_feature_names(), axis=1, inplace=False)
+                del self.df[col]
+                self.df = pd.concat([self.df,enc_df], axis = 1)#.reset_index()
+        self.df.reset_index(drop=True, inplace=True)
+
+
+    def remove_outliers(self, ret = False):
+        df = self.df[self.continuous_column_list]
+        del_list = self.continuous_column_list
+        self.df = self.df.drop(columns = del_list)
+        # print(self.df.columns)
+        z_scores = stats.zscore(df)
+        abs_z_scores = np.abs(z_scores)
+        filtered_entries = (abs_z_scores < 3).all(axis=1)
+        df = df[filtered_entries]
+        self.df = pd.concat([self.df,df], axis = 1, join='inner')#.reset_index()
+        if(ret == True):
+            return self.df
+
+    def remove_non_contributing_features(self):
+
+        cor = self.df.corr()
+        del_list = []
+        # Remove related columns
+        for col1 in self.continuous_column_list:
+            for col2 in self.continuous_column_list:
+                if col1 != self.target_column and col2 != self.target_column and col1 != col2:
+                    cor12 = abs(cor[col1][col2])
+                    if(cor12 > 0.85):
+                        if(cor[col1][self.target_column] > cor[col2][self.target_column]):
+                            del_list.append(col2)
+                        else:
+                            del_list.append(col1)
+        self.df = self.df.drop(columns = del_list, axis = 1)
+        # Removing unrelated columns
+        del_list = []
+        for col in self.continuous_column_list:
+            if(abs(cor[col][self.target_column]) < 0.1 and col in list(self.df.columns)):
+                del_list.append(col)
+        self.df = self.df.drop(columns = del_list, axis = 1)
+        self.df.to_csv('Preprocess_file.csv')
+
+    def convert_date_format(self, input_date, output_date_format = 'DD/MM/YYYY'):
+        """
+        Purpose:
+        ---
+        Converts the input date into any specified format
+
+        Input Arguments:
+        ---
+        `input_date` : str
+
+        `output_date_format` : str
+
+        Returns:
+        ---
+        `converted_date` : str
+        
+        Example call:
+        ---
+        convert_date_format('2021/28/02', 'YYYY-MM-DD')
+        """
+        output_date_formats = { 'DD/MM/YYYY' : '%d/%m/%Y', 'YYYY/DD/MM': '%Y/%d/%m', 'MM/DD/YYYY': '%m/%d/%Y',       \
+                                'YYYY/MM/DD' : '%Y/%m/%d', 'DD-MM-YYYY': '%d-%m-%Y', 'YYYY-DD-MM': '%Y-%d-%m',       \
+                                'MM-DD-YYYY' : '%m-%d-%Y', 'YYYY-MM-DD': '%Y-%m-%d'}
+        
+        
+        parsed_date = dateutil.parser.parse(input_date, dayfirst=True)
+        self.converted_date = parsed_date.strftime(output_date_formats[output_date_format])
+        return self.converted_date